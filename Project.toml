name = "MonteCarloObservable"
uuid = "8a675f2c-1eea-59ef-99a5-5eebc71d1519"
license = "MIT"
authors = ["Carsten Bauer <crstnbr@gmail.com>"]
version = "0.3.2"

[deps]
BinningAnalysis = "b7192094-8e58-5052-a244-180a858778ee"
EllipsisNotation = "da5c29d0-fa7d-589e-88eb-ea29b0a81949"
HDF5 = "f67ccb44-e63f-5c2f-98bd-6dc0ccc4ba2f"
JLD = "4138dd39-2aa7-5051-a626-17a0bb65d9c8"
Lazy = "50d2b5c4-7a5e-59d5-8109-a42b560f39c0"
Reexport = "189a3867-3050-52da-a836-e630ba90ab69"
Statistics = "10745b16-79ce-11e8-11f9-7d13ad32a3b2"

[compat]
BinningAnalysis = "0.3.2, 0.4"
EllipsisNotation = "0.4"
<<<<<<< HEAD
HDF5 = "0.12.5, 0.13"
JLD = "0.9.1"
=======
HDF5 = "0.12.5"
JLD = "0.9.1, 0.10"
>>>>>>> 26751f96
Lazy = "0.14, 0.15"
Reexport = "0.2"
julia = "1"

[extras]
Statistics = "10745b16-79ce-11e8-11f9-7d13ad32a3b2"
Test = "8dfed614-e22c-5e08-85e1-65c5234f0b40"

[targets]
test = ["Statistics", "Test"]<|MERGE_RESOLUTION|>--- conflicted
+++ resolved
@@ -16,13 +16,8 @@
 [compat]
 BinningAnalysis = "0.3.2, 0.4"
 EllipsisNotation = "0.4"
-<<<<<<< HEAD
 HDF5 = "0.12.5, 0.13"
-JLD = "0.9.1"
-=======
-HDF5 = "0.12.5"
 JLD = "0.9.1, 0.10"
->>>>>>> 26751f96
 Lazy = "0.14, 0.15"
 Reexport = "0.2"
 julia = "1"
