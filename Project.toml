--- conflicted
+++ resolved
@@ -17,11 +17,7 @@
 BinningAnalysis = "0.3.2, 0.4"
 EllipsisNotation = "0.4, 1.0"
 HDF5 = "0.12.5, 0.13, 0.14"
-<<<<<<< HEAD
-JLD = "0.9.1, 0.10, 0.11"
-=======
-JLD = "0.9.1, 0.10, 0.12"
->>>>>>> db5be877
+JLD = "0.9.1, 0.10, 0.11, 0.12"
 Lazy = "0.14, 0.15"
 Reexport = "0.2, 1.0"
 julia = "1"
